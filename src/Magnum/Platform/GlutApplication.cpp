/*
    This file is part of Magnum.

    Copyright © 2010, 2011, 2012, 2013, 2014, 2015
              Vladimír Vondruš <mosra@centrum.cz>

    Permission is hereby granted, free of charge, to any person obtaining a
    copy of this software and associated documentation files (the "Software"),
    to deal in the Software without restriction, including without limitation
    the rights to use, copy, modify, merge, publish, distribute, sublicense,
    and/or sell copies of the Software, and to permit persons to whom the
    Software is furnished to do so, subject to the following conditions:

    The above copyright notice and this permission notice shall be included
    in all copies or substantial portions of the Software.

    THE SOFTWARE IS PROVIDED "AS IS", WITHOUT WARRANTY OF ANY KIND, EXPRESS OR
    IMPLIED, INCLUDING BUT NOT LIMITED TO THE WARRANTIES OF MERCHANTABILITY,
    FITNESS FOR A PARTICULAR PURPOSE AND NONINFRINGEMENT. IN NO EVENT SHALL
    THE AUTHORS OR COPYRIGHT HOLDERS BE LIABLE FOR ANY CLAIM, DAMAGES OR OTHER
    LIABILITY, WHETHER IN AN ACTION OF CONTRACT, TORT OR OTHERWISE, ARISING
    FROM, OUT OF OR IN CONNECTION WITH THE SOFTWARE OR THE USE OR OTHER
    DEALINGS IN THE SOFTWARE.
*/

#include "GlutApplication.h"

#include <tuple>

#include "Magnum/Version.h"
#include "Magnum/Platform/Context.h"
#include "Magnum/Platform/ScreenedApplication.hpp"

namespace Magnum { namespace Platform {

GlutApplication* GlutApplication::_instance = nullptr;

/** @todo Delegating constructor when support for GCC 4.6 is dropped */

GlutApplication::GlutApplication(const Arguments& arguments, const Configuration& configuration): c(nullptr) {
    initialize(arguments.argc, arguments.argv);
    createContext(configuration);
}

#ifndef DOXYGEN_GENERATING_OUTPUT
GlutApplication::GlutApplication(const Arguments& arguments): c(nullptr) {
    initialize(arguments.argc, arguments.argv);
    createContext();
}
#endif

#ifndef CORRADE_GCC45_COMPATIBILITY
GlutApplication::GlutApplication(const Arguments& arguments, std::nullptr_t)
#else
GlutApplication::GlutApplication(const Arguments& arguments, void*)
#endif
    : c(nullptr)
{
    initialize(arguments.argc, arguments.argv);
}

<<<<<<< HEAD
void GlutApplication::initialize(int& argc, char** argv) {
=======
GlutApplication::GlutApplication(const Arguments& arguments, std::nullptr_t) {
>>>>>>> 7d6de4ad
    /* Save global instance */
    _instance = this;

    /* Init GLUT */
    glutInit(&argc, argv);
    glutSetOption(GLUT_ACTION_ON_WINDOW_CLOSE, GLUT_ACTION_CONTINUE_EXECUTION);
}

void GlutApplication::createContext() { createContext({}); }

void GlutApplication::createContext(const Configuration& configuration) {
    if(!tryCreateContext(configuration)) std::exit(1);
}

bool GlutApplication::tryCreateContext(const Configuration& configuration) {
    CORRADE_ASSERT(!_context, "Platform::GlutApplication::tryCreateContext(): context already created", false);

    unsigned int flags = GLUT_DOUBLE|GLUT_RGBA|GLUT_DEPTH|GLUT_STENCIL;

    /* Multisampling */
    if(configuration.sampleCount()) flags |= GLUT_MULTISAMPLE;

    glutInitDisplayMode(flags);
    glutInitWindowSize(configuration.size().x(), configuration.size().y());

    /* Set context version, if requested */
    if(configuration.version() != Version::None) {
        Int major, minor;
        std::tie(major, minor) = version(configuration.version());
        glutInitContextVersion(major, minor);
        #ifndef MAGNUM_TARGET_GLES
        if(configuration.version() >= Version::GL310)
            glutInitContextProfile(GLUT_CORE_PROFILE);
        #endif
    }

    /* Set context flags */
    glutInitContextFlags(int(configuration.flags()));

    if(!glutCreateWindow(configuration.title().data())) {
        Error() << "Platform::GlutApplication::tryCreateContext(): cannot create context";
        return false;
    }
    glutReshapeFunc(staticViewportEvent);
    glutKeyboardFunc(staticKeyPressEvent);
    glutKeyboardUpFunc(staticKeyReleaseEvent);
    glutSpecialFunc(staticSpecialKeyPressEvent);
    glutSpecialUpFunc(staticSpecialKeyReleaseEvent);
    glutMouseFunc(staticMouseEvent);
    glutMotionFunc(staticMouseMoveEvent);
    glutDisplayFunc(staticDrawEvent);

    _context.reset(new Platform::Context);
    return true;
}

GlutApplication::~GlutApplication() = default;

void GlutApplication::staticKeyPressEvent(unsigned char key, int x, int y) {
    KeyEvent e(static_cast<KeyEvent::Key>(key), {x, y});
    _instance->keyPressEvent(e);
}

void GlutApplication::staticKeyReleaseEvent(unsigned char key, int x, int y) {
    KeyEvent e(static_cast<KeyEvent::Key>(key), {x, y});
    _instance->keyReleaseEvent(e);
}

void GlutApplication::staticSpecialKeyPressEvent(int key, int x, int y){
    KeyEvent e(static_cast<KeyEvent::Key>(key << 16), {x, y});
    _instance->keyPressEvent(e);
}

void GlutApplication::staticSpecialKeyReleaseEvent(int key, int x, int y){
    KeyEvent e(static_cast<KeyEvent::Key>(key << 16), {x, y});
    _instance->keyReleaseEvent(e);
}

void GlutApplication::staticMouseEvent(int button, int state, int x, int y) {
    MouseEvent e(static_cast<MouseEvent::Button>(button), {x, y});
    if(state == GLUT_DOWN)
        _instance->mousePressEvent(e);
    else
        _instance->mouseReleaseEvent(e);
}

void GlutApplication::staticMouseMoveEvent(int x, int y) {
    MouseMoveEvent e({x, y}, MouseMoveEvent::Button::Left);
    _instance->mouseMoveEvent(e);
}

void GlutApplication::viewportEvent(const Vector2i&) {}
void GlutApplication::keyPressEvent(KeyEvent&) {}
void GlutApplication::keyReleaseEvent(KeyEvent&) {}
void GlutApplication::mousePressEvent(MouseEvent&) {}
void GlutApplication::mouseReleaseEvent(MouseEvent&) {}
void GlutApplication::mouseMoveEvent(MouseMoveEvent&) {}

GlutApplication::Configuration::Configuration(): _title("Magnum GLUT Application"), _size(800, 600), _sampleCount(0), _version(Version::None) {}
GlutApplication::Configuration::~Configuration() = default;

template class BasicScreen<GlutApplication>;
template class BasicScreenedApplication<GlutApplication>;

}}<|MERGE_RESOLUTION|>--- conflicted
+++ resolved
@@ -35,15 +35,13 @@
 
 GlutApplication* GlutApplication::_instance = nullptr;
 
-/** @todo Delegating constructor when support for GCC 4.6 is dropped */
-
-GlutApplication::GlutApplication(const Arguments& arguments, const Configuration& configuration): c(nullptr) {
+GlutApplication::GlutApplication(const Arguments& arguments, const Configuration& configuration) {
     initialize(arguments.argc, arguments.argv);
     createContext(configuration);
 }
 
 #ifndef DOXYGEN_GENERATING_OUTPUT
-GlutApplication::GlutApplication(const Arguments& arguments): c(nullptr) {
+GlutApplication::GlutApplication(const Arguments& arguments) {
     initialize(arguments.argc, arguments.argv);
     createContext();
 }
@@ -54,16 +52,11 @@
 #else
 GlutApplication::GlutApplication(const Arguments& arguments, void*)
 #endif
-    : c(nullptr)
 {
     initialize(arguments.argc, arguments.argv);
 }
 
-<<<<<<< HEAD
 void GlutApplication::initialize(int& argc, char** argv) {
-=======
-GlutApplication::GlutApplication(const Arguments& arguments, std::nullptr_t) {
->>>>>>> 7d6de4ad
     /* Save global instance */
     _instance = this;
 
