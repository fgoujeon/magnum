--- conflicted
+++ resolved
@@ -89,7 +89,6 @@
          */
         explicit CubeMapTextureArray(): AbstractTexture(GL_TEXTURE_CUBE_MAP_ARRAY) {}
 
-<<<<<<< HEAD
         #ifdef CORRADE_GCC45_COMPATIBILITY
         CubeMapTextureArray(const CubeMapTextureArray&) = delete;
         CubeMapTextureArray(CubeMapTextureArray&& other): AbstractTexture(std::move(other)) {}
@@ -99,7 +98,7 @@
             return *this;
         }
         #endif
-=======
+
         /** @copydoc Texture::setBaseLevel() */
         CubeMapTextureArray& setBaseLevel(Int level) {
             AbstractTexture::setBaseLevel(level);
@@ -111,7 +110,6 @@
             AbstractTexture::setMaxLevel(level);
             return *this;
         }
->>>>>>> 6c560124
 
         /** @copydoc Texture::setMinificationFilter() */
         CubeMapTextureArray& setMinificationFilter(Sampler::Filter filter, Sampler::Mipmap mipmap = Sampler::Mipmap::Base) {
