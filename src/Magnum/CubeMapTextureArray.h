#ifndef Magnum_CubeMapTextureArray_h
#define Magnum_CubeMapTextureArray_h
/*
    This file is part of Magnum.

    Copyright © 2010, 2011, 2012, 2013, 2014
              Vladimír Vondruš <mosra@centrum.cz>

    Permission is hereby granted, free of charge, to any person obtaining a
    copy of this software and associated documentation files (the "Software"),
    to deal in the Software without restriction, including without limitation
    the rights to use, copy, modify, merge, publish, distribute, sublicense,
    and/or sell copies of the Software, and to permit persons to whom the
    Software is furnished to do so, subject to the following conditions:

    The above copyright notice and this permission notice shall be included
    in all copies or substantial portions of the Software.

    THE SOFTWARE IS PROVIDED "AS IS", WITHOUT WARRANTY OF ANY KIND, EXPRESS OR
    IMPLIED, INCLUDING BUT NOT LIMITED TO THE WARRANTIES OF MERCHANTABILITY,
    FITNESS FOR A PARTICULAR PURPOSE AND NONINFRINGEMENT. IN NO EVENT SHALL
    THE AUTHORS OR COPYRIGHT HOLDERS BE LIABLE FOR ANY CLAIM, DAMAGES OR OTHER
    LIABILITY, WHETHER IN AN ACTION OF CONTRACT, TORT OR OTHERWISE, ARISING
    FROM, OUT OF OR IN CONNECTION WITH THE SOFTWARE OR THE USE OR OTHER
    DEALINGS IN THE SOFTWARE.
*/

#ifndef MAGNUM_TARGET_GLES
/** @file
 * @brief Class @ref Magnum::CubeMapTextureArray
 */
#endif

#include "Magnum/AbstractTexture.h"
#include "Magnum/Array.h"
#include "Magnum/Math/Vector2.h"

#ifndef MAGNUM_TARGET_GLES
namespace Magnum {

/**
@brief Cube map texture array

See @ref CubeMapTexture documentation for introduction.

@section CubeMapTextureArray-usage Usage

Common usage is to specify each layer and face separately using @ref setSubImage().
You have to allocate the memory for all layers and faces first by calling
@ref setStorage(). Example: array with 4 layers of cube maps, each cube map
consisting of six 64x64 images, i.e. 24 layers total:
@code
CubeMapTextureArray texture;
texture.setMagnificationFilter(Sampler::Filter::Linear)
    // ...
    .setStorage(Math::log2(64)+1, TextureFormat::RGBA8, {64, 64, 24});

for(std::size_t i = 0; i != 4; i += 6) {
    Image3D imagePositiveX(ColorFormat::RGBA, ColorType::UnsignedByte, {64, 64, 1}, data);
    // ...
    texture.setSubImage(0, Vector3i::zAxis(i+0), imagePositiveX);
    texture.setSubImage(0, Vector3i::zAxis(i+1), imageNegativeX);
    texture.setSubImage(0, Vector3i::zAxis(i+2), imagePositiveY);
    // ...
}

texture.generateMipmap();
@endcode

In shader, the texture is used via `samplerCubeArray`, `samplerCubeArrayShadow`,
`isamplerCubeArray` or `usamplerCubeArray`. Unlike in classic textures,
coordinates for cube map texture arrays is signed four-part vector. First three
parts define vector from the center of the cube which intersects with one of
the six sides of the cube map, fourth part is layer in the array. See
@ref AbstractShaderProgram for more information about usage in shaders.

@see @ref Renderer::Feature::SeamlessCubeMapTexture, @ref CubeMapTexture,
    @ref Texture, @ref BufferTexture
@requires_gl40 %Extension @extension{ARB,texture_cube_map_array}
@requires_gl Cube map texture arrays are not available in OpenGL ES.
*/
class CubeMapTextureArray: public AbstractTexture {
    public:
        /**
         * @brief Constructor
         *
         * Creates new OpenGL texture object.
         * @see @fn_gl{GenTextures} with @def_gl{TEXTURE_CUBE_MAP_ARRAY}
         */
        explicit CubeMapTextureArray(): AbstractTexture(GL_TEXTURE_CUBE_MAP_ARRAY) {}

<<<<<<< HEAD
        #ifdef CORRADE_GCC45_COMPATIBILITY
        CubeMapTextureArray(const CubeMapTextureArray&) = delete;
        CubeMapTextureArray(CubeMapTextureArray&& other): AbstractTexture(std::move(other)) {}
        CubeMapTextureArray& operator=(const CubeMapTextureArray&) = delete;
        CubeMapTextureArray& operator=(CubeMapTextureArray&& other) {
            AbstractTexture::operator=(std::move(other));
            return *this;
        }
        #endif

        /**
         * @brief Set wrapping
         *
         * See @ref Texture::setWrapping() for more information.
         */
=======
        /** @copydoc Texture::setMinificationFilter() */
        CubeMapTextureArray& setMinificationFilter(Sampler::Filter filter, Sampler::Mipmap mipmap = Sampler::Mipmap::Base) {
            AbstractTexture::setMinificationFilter(filter, mipmap);
            return *this;
        }

        /** @copydoc Texture::setMagnificationFilter() */
        CubeMapTextureArray& setMagnificationFilter(Sampler::Filter filter) {
            AbstractTexture::setMagnificationFilter(filter);
            return *this;
        }

        /** @copydoc Texture::setWrapping() */
>>>>>>> e1105300
        CubeMapTextureArray& setWrapping(const Array3D<Sampler::Wrapping>& wrapping) {
            DataHelper<3>::setWrapping(*this, wrapping);
            return *this;
        }

        /** @copydoc Texture::setBorderColor() */
        CubeMapTextureArray& setBorderColor(const Color4& color) {
            AbstractTexture::setBorderColor(color);
            return *this;
        }

        /** @copydoc Texture::setMaxAnisotropy() */
        CubeMapTextureArray& setMaxAnisotropy(Float anisotropy) {
            AbstractTexture::setMaxAnisotropy(anisotropy);
            return *this;
        }

        /**
         * @brief %Image size in given mip level
         * @param level             Mip level
         *
         * See @ref Texture::imageSize() for more information.
         */
        Vector3i imageSize(Int level) {
            return DataHelper<3>::imageSize(*this, GL_TEXTURE_CUBE_MAP_ARRAY, level);
        }

        /**
         * @brief Set storage
         *
         * Z coordinate of @p size must be multiple of 6. See
         * @ref Texture::setStorage() for more information.
         */
        CubeMapTextureArray& setStorage(Int levels, TextureFormat internalFormat, const Vector3i& size) {
            DataHelper<3>::setStorage(*this, _target, levels, internalFormat, size);
            return *this;
        }

        #ifndef MAGNUM_TARGET_GLES
        /**
         * @brief Read given mip level of texture to image
         * @param level             Mip level
         * @param image             %Image where to put the data
         *
         * See @ref Texture::image(Int, Image&) for more information.
         * @requires_gl %Texture image queries are not available in OpenGL ES.
         */
        void image(Int level, Image3D& image) {
            AbstractTexture::image<3>(GL_TEXTURE_CUBE_MAP_ARRAY, level, image);
        }

        /**
         * @brief Read given mip level of texture to buffer image
         * @param level             Mip level
         * @param image             %Buffer image where to put the data
         * @param usage             %Buffer usage
         *
         * See @ref Texture::image(Int, BufferImage&, BufferUsage) for more
         * information.
         * @requires_gl %Texture image queries are not available in OpenGL ES.
         */
        void image(Int level, BufferImage3D& image, BufferUsage usage) {
            AbstractTexture::image<3>(GL_TEXTURE_CUBE_MAP_ARRAY, level, image, usage);
        }
        #endif

        /**
         * @brief Set image data
         * @param level             Mip level
         * @param internalFormat    Internal format
         * @param image             @ref Image3D, @ref ImageReference3D or
         *      @ref Trade::ImageData3D
         * @return Reference to self (for method chaining)
         *
         * Sets texture image data from three-dimensional image for all cube
         * faces for all layers. Each group of 6 2D images is one cube map
         * layer, thus Z coordinate of @p image size must be multiple of 6. The
         * images are in order of (+X, -X, +Y, -Y, +Z, -Z).
         *
         * See @ref Texture::setImage() for more information.
         */
        CubeMapTextureArray& setImage(Int level, TextureFormat internalFormat, const ImageReference3D& image) {
            DataHelper<3>::setImage(*this, GL_TEXTURE_CUBE_MAP_ARRAY, level, internalFormat, image);
            return *this;
        }

        /** @overload */
        CubeMapTextureArray& setImage(Int level, TextureFormat internalFormat, BufferImage3D& image) {
            DataHelper<3>::setImage(*this, GL_TEXTURE_CUBE_MAP_ARRAY, level, internalFormat, image);
            return *this;
        }

        /** @overload */
        CubeMapTextureArray& setImage(Int level, TextureFormat internalFormat, BufferImage3D&& image) {
            return setImage(level, internalFormat, image);
        }

        /**
         * @brief Set texture image 3D subdata
         * @param level         Mip level
         * @param offset        Offset where to put data in the texture
         * @param image         @ref Image3D, @ref ImageReference3D or
         *      @ref Trade::ImageData3D
         * @return Reference to self (for method chaining)
         *
         * Z coordinate is equivalent to layer * 6 + number of texture face,
         * i.e. +X is `0` and so on, in order of (+X, -X, +Y, -Y, +Z, -Z).
         *
         * See @ref Texture::setSubImage() for more information.
         */
        CubeMapTextureArray& setSubImage(Int level, const Vector3i& offset, const ImageReference3D& image) {
            DataHelper<3>::setSubImage(*this, GL_TEXTURE_CUBE_MAP_ARRAY, level, offset, image);
            return *this;
        }

        /** @overload */
        CubeMapTextureArray& setSubImage(Int level, const Vector3i& offset, BufferImage3D& image) {
            DataHelper<3>::setSubImage(*this, GL_TEXTURE_CUBE_MAP_ARRAY, level, offset, image);
            return *this;
        }

        /** @overload */
        CubeMapTextureArray& setSubImage(Int level, const Vector3i& offset, BufferImage3D&& image) {
            return setSubImage(level, offset, image);
        }

        /** @copydoc Texture::generateMipmap() */
        CubeMapTextureArray& generateMipmap() {
            AbstractTexture::generateMipmap();
            return *this;
        }

        /** @copydoc Texture::invalidateImage() */
        void invalidateImage(Int level) { AbstractTexture::invalidateImage(level); }

        /**
         * @brief Invalidate texture subimage
         * @param level             Mip level
         * @param offset            Offset into the texture
         * @param size              Size of invalidated data
         *
         * Z coordinate is equivalent to layer * 6 + number of texture face,
         * i.e. +X is `0` and so on, in order of (+X, -X, +Y, -Y, +Z, -Z).
         *
         * See @ref Texture::invalidateSubImage() for more information.
         */
        void invalidateSubImage(Int level, const Vector3i& offset, const Vector3i& size) {
            DataHelper<3>::invalidateSubImage(*this, level, offset, size);
        }

        /* Overloads to remove WTF-factor from method chaining order */
        #ifndef DOXYGEN_GENERATING_OUTPUT
        CubeMapTextureArray& setLabel(const std::string& label) {
            AbstractTexture::setLabel(label);
            return *this;
        }
        #endif
};

}
#else
#error this header is available only on desktop OpenGL build
#endif

#endif<|MERGE_RESOLUTION|>--- conflicted
+++ resolved
@@ -89,7 +89,6 @@
          */
         explicit CubeMapTextureArray(): AbstractTexture(GL_TEXTURE_CUBE_MAP_ARRAY) {}
 
-<<<<<<< HEAD
         #ifdef CORRADE_GCC45_COMPATIBILITY
         CubeMapTextureArray(const CubeMapTextureArray&) = delete;
         CubeMapTextureArray(CubeMapTextureArray&& other): AbstractTexture(std::move(other)) {}
@@ -100,12 +99,6 @@
         }
         #endif
 
-        /**
-         * @brief Set wrapping
-         *
-         * See @ref Texture::setWrapping() for more information.
-         */
-=======
         /** @copydoc Texture::setMinificationFilter() */
         CubeMapTextureArray& setMinificationFilter(Sampler::Filter filter, Sampler::Mipmap mipmap = Sampler::Mipmap::Base) {
             AbstractTexture::setMinificationFilter(filter, mipmap);
@@ -119,7 +112,6 @@
         }
 
         /** @copydoc Texture::setWrapping() */
->>>>>>> e1105300
         CubeMapTextureArray& setWrapping(const Array3D<Sampler::Wrapping>& wrapping) {
             DataHelper<3>::setWrapping(*this, wrapping);
             return *this;
