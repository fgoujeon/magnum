#ifndef Magnum_DimensionTraits_h
#define Magnum_DimensionTraits_h
/*
    This file is part of Magnum.

    Copyright © 2010, 2011, 2012, 2013, 2014, 2015
              Vladimír Vondruš <mosra@centrum.cz>

    Permission is hereby granted, free of charge, to any person obtaining a
    copy of this software and associated documentation files (the "Software"),
    to deal in the Software without restriction, including without limitation
    the rights to use, copy, modify, merge, publish, distribute, sublicense,
    and/or sell copies of the Software, and to permit persons to whom the
    Software is furnished to do so, subject to the following conditions:

    The above copyright notice and this permission notice shall be included
    in all copies or substantial portions of the Software.

    THE SOFTWARE IS PROVIDED "AS IS", WITHOUT WARRANTY OF ANY KIND, EXPRESS OR
    IMPLIED, INCLUDING BUT NOT LIMITED TO THE WARRANTIES OF MERCHANTABILITY,
    FITNESS FOR A PARTICULAR PURPOSE AND NONINFRINGEMENT. IN NO EVENT SHALL
    THE AUTHORS OR COPYRIGHT HOLDERS BE LIABLE FOR ANY CLAIM, DAMAGES OR OTHER
    LIABILITY, WHETHER IN AN ACTION OF CONTRACT, TORT OR OTHERWISE, ARISING
    FROM, OUT OF OR IN CONNECTION WITH THE SOFTWARE OR THE USE OR OTHER
    DEALINGS IN THE SOFTWARE.
*/

#include "Magnum/Math/Math.h"
#include "Magnum/Types.h"

/** @file
 * @brief Class @ref Magnum::DimensionTraits
 */

namespace Magnum {

/** @brief Matrix and vector specializations for given dimension count */
template<UnsignedInt dimensions, class T> struct DimensionTraits {
    DimensionTraits() = delete;

    #ifdef DOXYGEN_GENERATING_OUTPUT
    /**
     * @brief Vector type
     *
     * @ref Math::Vector, @ref Math::Vector2 or @ref Math::Vector3 based on
     * dimension count.
     */
    typedef U VectorType;

    /**
     * @brief Range type
     *
     * @ref Math::Range1D, @ref Math::Range2D or @ref Math::Range3D based on
     * dimension count.
     */
    typedef U RangeType;

    /**
     * @brief Matrix type
     *
     * Floating-point @ref Math::Matrix3 or @ref Math::Matrix4 for 2D or 3D. No
     * matrix type defined for one dimension and integral types.
     */
    typedef U MatrixType;
    #endif
};

/**
<<<<<<< HEAD
@todo `using VectorTypeForDimension<dimensions, T> = typename DimensionTraits<dimensions, T>::VectorType`
    etc. shortcuts when support for GCC 4.6 is dropped (similarly to what C++14
    does with type traits)
 */
=======
@brief Vector type for given dimension count and type

Convenience alternative to `typename DimensionTraits<dimensions, T>::VectorType`.
See @ref DimensionTraits::VectorType for more information.
*/
template<UnsignedInt dimensions, class T> using VectorTypeFor = typename DimensionTraits<dimensions, T>::VectorType;

/**
@brief Range type for given dimension count and type

Convenience alternative to `typename DimensionTraits<dimensions, T>::RangeType`.
See @ref DimensionTraits::RangeType for more information.
*/
template<UnsignedInt dimensions, class T> using RangeTypeFor = typename DimensionTraits<dimensions, T>::RangeType;

/**
@brief Matrix type for given dimension count and type

Convenience alternative to `typename DimensionTraits<dimensions, T>::MatrixType`.
See @ref DimensionTraits::MatrixType for more information.
*/
template<UnsignedInt dimensions, class T> using MatrixTypeFor = typename DimensionTraits<dimensions, T>::MatrixType;
>>>>>>> 7d6de4ad

#ifndef DOXYGEN_GENERATING_OUTPUT
/* One dimension */
template<class T> struct DimensionTraits<1, T> {
    DimensionTraits() = delete;

    typedef Math::Vector<1, T> VectorType;
    typedef Math::Range1D<T> RangeType;
};

/* Two dimensions - integral */
template<class T> struct DimensionTraits<2, T> {
    DimensionTraits() = delete;

    typedef Math::Vector2<T> VectorType;
    typedef Math::Range2D<T> RangeType;
};

/* Two dimensions - floating-point */
template<> struct DimensionTraits<2, Float> {
    DimensionTraits() = delete;

    typedef Math::Vector2<Float> VectorType;
    typedef Math::Range2D<Float> RangeType;
    typedef Math::Matrix3<Float> MatrixType;
};
#ifndef MAGNUM_TARGET_GLES
template<> struct DimensionTraits<2, Double> {
    DimensionTraits() = delete;

    typedef Math::Vector2<Double> VectorType;
    typedef Math::Range2D<Double> RangeType;
    typedef Math::Matrix3<Double> MatrixType;
};
#endif

/* Three dimensions - integral */
template<class T> struct DimensionTraits<3, T> {
    DimensionTraits() = delete;

    typedef Math::Vector3<T> VectorType;
    typedef Math::Range3D<T> RangeType;
};

/* Three dimensions - floating-point */
template<> struct DimensionTraits<3, Float> {
    DimensionTraits() = delete;

    typedef Math::Vector3<Float> VectorType;
    typedef Math::Range3D<Float> RangeType;
    typedef Math::Matrix4<Float> MatrixType;
};
#ifndef MAGNUM_TARGET_GLES
template<> struct DimensionTraits<3, Double> {
    DimensionTraits() = delete;

    typedef Math::Vector3<Double> VectorType;
    typedef Math::Range3D<Double> RangeType;
    typedef Math::Matrix4<Double> MatrixType;
};
#endif
#endif

}

#endif<|MERGE_RESOLUTION|>--- conflicted
+++ resolved
@@ -65,17 +65,14 @@
     #endif
 };
 
+#ifndef CORRADE_GCC46_COMPATIBILITY
 /**
-<<<<<<< HEAD
-@todo `using VectorTypeForDimension<dimensions, T> = typename DimensionTraits<dimensions, T>::VectorType`
-    etc. shortcuts when support for GCC 4.6 is dropped (similarly to what C++14
-    does with type traits)
- */
-=======
 @brief Vector type for given dimension count and type
 
 Convenience alternative to `typename DimensionTraits<dimensions, T>::VectorType`.
 See @ref DimensionTraits::VectorType for more information.
+@note Not available on GCC < 4.7. Use `typename DimensionTraits<dimensions, T>::VectorType`
+    instead.
 */
 template<UnsignedInt dimensions, class T> using VectorTypeFor = typename DimensionTraits<dimensions, T>::VectorType;
 
@@ -84,6 +81,8 @@
 
 Convenience alternative to `typename DimensionTraits<dimensions, T>::RangeType`.
 See @ref DimensionTraits::RangeType for more information.
+@note Not available on GCC < 4.7. Use `typename DimensionTraits<dimensions, T>::RangeType`
+    instead.
 */
 template<UnsignedInt dimensions, class T> using RangeTypeFor = typename DimensionTraits<dimensions, T>::RangeType;
 
@@ -92,9 +91,11 @@
 
 Convenience alternative to `typename DimensionTraits<dimensions, T>::MatrixType`.
 See @ref DimensionTraits::MatrixType for more information.
+@note Not available on GCC < 4.7. Use `typename DimensionTraits<dimensions, T>::MatrixType`
+    instead.
 */
 template<UnsignedInt dimensions, class T> using MatrixTypeFor = typename DimensionTraits<dimensions, T>::MatrixType;
->>>>>>> 7d6de4ad
+#endif
 
 #ifndef DOXYGEN_GENERATING_OUTPUT
 /* One dimension */
